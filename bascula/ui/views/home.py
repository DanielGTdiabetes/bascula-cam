"""Home view showing live weight and quick actions."""
from __future__ import annotations

import logging
from dataclasses import dataclass
import tkinter as tk
from tkinter import font as tkfont
from tkinter import messagebox, ttk
from typing import Callable, Dict, Optional

from ..icon_loader import load_icon
from ..theme_neo import SPACING
from ..theme_holo import (
    COLOR_ACCENT,
    COLOR_BG,
    COLOR_PRIMARY,
    FONT_BODY_BOLD,
    FONT_DIGITS,
    PALETTE,
    draw_neon_frame,
    draw_neon_separator,
    format_mmss,
    neon_border,
)
from ..widgets import NeoGhostButton
from ..dialogs import TimerDialog
from ..widgets_mascota import MascotaCanvas


LOGGER = logging.getLogger(__name__)

ENABLE_BUTTONS_NEON = False
ENABLE_CENTER_SEPARATOR = False

SAFE_BOTTOM = 32
MAX_COLS = 3
MAX_ROWS = 2
OUTER_MARGIN = 12
BUTTON_ASPECT = 1.35
BUTTON_BORDER_PAD = 12
BUTTON_MIN_W = 116
BUTTON_MIN_H = 86
BUTTON_MAX_W = 260
BUTTON_MAX_H = 186
WEIGHT_MIN_HEIGHT = 216
WEIGHT_PREF_RATIO = 0.38
WEIGHT_MAX_RATIO = 0.44
BUTTON_SIZE_SCALE = 0.66
GAP_FRACTION = 0.12
MIN_BUTTON_GAP = 12

# Move buttons block ~0.8 cm up (≈32% of button diameter) with no horizontal shift.
OFFSET_Y_UP_FRAC = 0.32
OFFSET_X_RIGHT_FRAC = 0.00
MARGIN = 8


@dataclass(frozen=True)
class ButtonLayoutMetrics:
    button_w: int
    button_h: int
    rows: int
    cols: int
    col_gap: int
    row_gap: int
    frame_width: int
    frame_height: int
    outer_margin: int
    frame_padding: tuple[int, int, int, int]
    frame_top_pad: int
    frame_bottom_pad: int


@dataclass(frozen=True)
class HomeLayoutMetrics:
    content_pad_left: int
    content_pad_right: int
    top_margin: int
    weight_height: int
    weight_bottom_pad: int
    value_font_px: int
    unit_font_px: int
    separator_height: int
    separator_gap: int
    button_metrics: ButtonLayoutMetrics

ICONS = {
    "timer": "timer.png",
    "settings": "gear.png",
    "tare": "text:>T<",
    "swap": "text:g ↔ ml",
    "food": "apple.png",
    "recipe": "recipe.png",
}


def _scaled_font(font_def: tuple[str, ...] | tuple[str, int] | tuple[str, int, str], scale: float) -> tuple:
    """Return a font tuple scaled by ``scale`` while preserving style flags."""

    if not font_def:
        base = ("TkDefaultFont", 12)
    else:
        base = tuple(font_def)  # type: ignore[arg-type]

    family = base[0] if len(base) > 0 else "TkDefaultFont"
    size = base[1] if len(base) > 1 and isinstance(base[1], (int, float)) else 12
    scaled_size = max(8, int(round(float(size) * max(0.1, scale))))
    extras = tuple(base[2:]) if len(base) > 2 else ()
    return (family, scaled_size, *extras)


class HomeView(ttk.Frame):
    """Main landing view displaying current weight and shortcuts."""

    def __init__(self, parent: tk.Misc, controller: object, **kwargs: object) -> None:
        kwargs.pop("bg", None)
        super().__init__(parent, **kwargs)

        self.controller = controller
        self._units = "g"
        self._last_grams = 0.0
        self._decimals = 0
        self._has_weight_value = True
        self._resize_job: str | None = None
        self._digit_font_family: str | None = None
        self._mascota: MascotaCanvas | None = None
        self._mascota_fallback: tk.Label | None = None
        self._mascota_desired = False
        self._overlay_resize_job: str | None = None
        self._timer_dialog: TimerDialog | None = None
        self._timer_remaining = 0
        self._timer_tick_job: str | None = None
        self._timer_state: str = "idle"
        self._timer_flash_job: str | None = None
        self._timer_blink_job: str | None = None
        self._timer_blink_visible = True
        self._local_timer_text: str | None = None
        self._layout_metrics: HomeLayoutMetrics | None = None
        self._content_padding: tuple[int, int] = (OUTER_MARGIN, OUTER_MARGIN)
        self._separator_margin = OUTER_MARGIN
        self._buttons_outer: tk.Misc | None = None
        self._button_font = _scaled_font(FONT_BODY_BOLD, BUTTON_SIZE_SCALE)
        self._weight_border_job: str | None = None
        self._buttons_border_job: str | None = None
        self._weight_border_padding = BUTTON_BORDER_PAD
        self._weight_border_radius = 26
        self._weight_border_color = COLOR_PRIMARY
        self._buttons_border_padding = BUTTON_BORDER_PAD
        self._buttons_border_radius = 24
        self._buttons_border_color = COLOR_PRIMARY
        self._buttons_outer_padx: tuple[int, int] = (0, 0)
        self._buttons_outer_pady: tuple[int, int] = (0, 0)
        self._base_button_padx: tuple[int, int] = (0, 0)
        self._base_button_pady: tuple[int, int] = (0, 0)

        self.on_tare: Callable[[], None] = lambda: None
        self.on_zero: Callable[[], None] = lambda: None
        self.on_toggle_units: Callable[[], None] = lambda: None
        self.on_open_food: Callable[[], None] = lambda: None
        self.on_open_recipes: Callable[[], None] = lambda: None
        self.on_open_timer: Callable[[], None] = lambda: None
        self.on_open_settings: Callable[[], None] = lambda: None
        self.on_set_decimals: Callable[[int], None] = lambda _: None

        style = ttk.Style(self)
        style.configure("Home.Root.TFrame", background=COLOR_BG)
        style.configure("Home.Weight.TFrame", background=COLOR_BG)
        style.configure("Home.WeightGlow.TLabel", background=COLOR_BG, foreground=COLOR_ACCENT, font=FONT_DIGITS)
        style.configure("Home.WeightPrimary.TLabel", background=COLOR_BG, foreground=COLOR_PRIMARY, font=FONT_DIGITS)
        style.configure("Home.WeightGlowUnit.TLabel", background=COLOR_BG, foreground=COLOR_ACCENT, font=FONT_DIGITS)
        style.configure("Home.WeightUnit.TLabel", background=COLOR_BG, foreground=COLOR_PRIMARY, font=FONT_DIGITS)
        style.configure("Home.Status.TFrame", background=COLOR_BG)
        style.configure(
            "Home.StatusAccent.TLabel",
            background=COLOR_BG,
            foreground=COLOR_ACCENT,
            font=FONT_BODY_BOLD,
        )
        style.configure(
            "Home.Buttons.TFrame",
            background=COLOR_BG,
            padding=0,
            borderwidth=0,
            relief="flat",
        )
        style.configure(
            "Home.Timer.TLabel",
            background=COLOR_BG,
            foreground=PALETTE.get("neon_blue", COLOR_PRIMARY),
            font=FONT_BODY_BOLD,
        )
        style.configure(
            "Home.TimerFlash.TLabel",
            background=PALETTE.get("surface_hi", COLOR_BG),
            foreground=PALETTE.get("accent", COLOR_ACCENT),
            font=FONT_BODY_BOLD,
            padding=(SPACING["sm"], SPACING["xs"]),
        )

        self.configure(style="Home.Root.TFrame", padding=SPACING["lg"])

        self._weight_value_var = tk.StringVar(value="0")
        self._weight_unit_var = tk.StringVar(value="g")
        weight_container = ttk.Frame(self, style="Home.Weight.TFrame")
        weight_container.pack(fill="x")
        weight_container.pack_propagate(False)
        weight_container.pack_configure(padx=0)
        weight_container.bind("<Configure>", lambda _e: self._queue_weight_border_redraw(), add=True)

        glow_frame = ttk.Frame(weight_container, style="Home.Weight.TFrame")
        glow_frame.place(relx=0.5, rely=0.5, anchor="center")
        glow_value = ttk.Label(glow_frame, textvariable=self._weight_value_var, style="Home.WeightGlow.TLabel")
        glow_unit = ttk.Label(glow_frame, textvariable=self._weight_unit_var, style="Home.WeightGlowUnit.TLabel")
        glow_value.grid(row=0, column=0, sticky="s")
        glow_unit.grid(row=0, column=1, sticky="s", padx=(12, 0))
        glow_frame.grid_columnconfigure(0, weight=1)
        glow_frame.lower()

        value_frame = ttk.Frame(weight_container, style="Home.Weight.TFrame")
        value_frame.place(relx=0.5, rely=0.5, anchor="center")
        self._weight_label = ttk.Label(value_frame, textvariable=self._weight_value_var, style="Home.WeightPrimary.TLabel")
        self._unit_label = ttk.Label(value_frame, textvariable=self._weight_unit_var, style="Home.WeightUnit.TLabel")
        self._weight_label.grid(row=0, column=0, sticky="s")
        self._unit_label.grid(row=0, column=1, sticky="s", padx=(12, 0))
        value_frame.grid_columnconfigure(0, weight=1)
        self._weight_glow = glow_value
        self._weight_glow_unit = glow_unit
        self._weight_unit_label = self._unit_label
        self._weight_container = weight_container

        self._weight_label.name = "weight_display"  # type: ignore[attr-defined]
        if hasattr(self.controller, "register_widget"):
            self.controller.register_widget("weight_display", self._weight_label)

        self._weight_border = neon_border(
            weight_container,
            padding=self._weight_border_padding,
            radius=self._weight_border_radius,
            color=self._weight_border_color,
        )
        if self._weight_border is not None:
            try:
                self._weight_border.bind("<Configure>", lambda _e: self._queue_weight_border_redraw(), add=True)
            except Exception:
                pass

        status_frame = ttk.Frame(self, style="Home.Status.TFrame")
        self._status_frame = status_frame
        status_frame.pack(fill="x", pady=(SPACING["md"], SPACING["sm"]))
        status_frame.columnconfigure(0, weight=1)

        self._timer_var = tk.StringVar(value="")
        self._timer_label = ttk.Label(status_frame, textvariable=self._timer_var, style="Home.Timer.TLabel")
        self._timer_label.grid(row=0, column=0, sticky="e")
        try:
            self._timer_label.grid_remove()
        except Exception:
            pass

        self._timer_flash_label = ttk.Label(self, text="", style="Home.TimerFlash.TLabel")
        try:
            self._timer_flash_label.place_forget()
        except Exception:
            pass

        self._separator_container: ttk.Frame | None = None
        self._separator_canvas: tk.Canvas | None = None
        self._separator_job: str | None = None
        if ENABLE_CENTER_SEPARATOR:
            separator_container = ttk.Frame(self, style="Home.Status.TFrame")
            separator_container.pack(fill="x")
            self._separator_container = separator_container
            separator_canvas = tk.Canvas(
                separator_container,
                height=8,
                background=COLOR_BG,
                highlightthickness=0,
                bd=0,
            )
            separator_canvas.pack(fill="x", expand=True)
            self._separator_canvas = separator_canvas
            separator_container.bind("<Configure>", lambda _e: self._schedule_separator_redraw(), add=True)
            separator_canvas.bind("<Configure>", lambda _e: self._schedule_separator_redraw(), add=True)

        self.overlay_host: tk.Frame | None = None
        self.bind("<Configure>", lambda _e: self._queue_overlay_resize(), add=True)

        buttons_outer = ttk.Frame(self, style="Home.Buttons.TFrame", padding=0)
        buttons_outer.pack(fill="x", anchor="n")
        buttons_outer.pack_configure(padx=self._buttons_outer_padx)
        buttons_outer.grid_columnconfigure(0, weight=1, uniform="qa")
        buttons_outer.grid_rowconfigure(0, weight=1, uniform="qa")
        try:
            buttons_outer.pack_propagate(False)
        except Exception:
            pass
        self._buttons_outer = buttons_outer

        buttons_frame = ttk.Frame(buttons_outer, style="Home.Buttons.TFrame", padding=0)
        try:
            buttons_frame.configure(borderwidth=0, relief="flat")
            buttons_frame.configure(highlightthickness=0)
        except Exception:
            pass
        self._buttons_frame = buttons_frame
        self._buttons_border = None
        if ENABLE_BUTTONS_NEON:
            buttons_outer.bind("<Configure>", lambda _e: self._queue_buttons_border_redraw(), add=True)
            buttons_frame.bind("<Configure>", lambda _e: self._queue_buttons_border_redraw(), add=True)
            self._buttons_border = neon_border(
                buttons_frame,
                padding=self._buttons_border_padding,
                radius=self._buttons_border_radius,
                color=self._buttons_border_color,
            )
            if self._buttons_border is not None:
                try:
                    self._buttons_border.bind("<Configure>", lambda _e: self._queue_buttons_border_redraw(), add=True)
                except Exception:
                    pass

        self.buttons: Dict[str, tk.Misc] = {}
        self._tara_long_press_job: str | None = None
        self._tara_long_press_triggered = False
        self._button_icon_names: Dict[str, str | None] = {}
        self._button_order: list[str] = []
        self._layout_signature: tuple[int, ...] | None = None
        self._grid_columns = 0
        self._grid_rows = 0

        base_button_h = BUTTON_MIN_H
        base_button_w = int(round(base_button_h * BUTTON_ASPECT))
        base_icon_size = max(32, int(round(72 * BUTTON_SIZE_SCALE)))

        button_specs = (
            {
                "name": "btn_tare",
                "icon": ICONS["tare"],
                "text": "Tara",
                "tooltip": "Tara",
                "command": self._handle_tare,
            },
            {
                "name": "btn_swap",
                "icon": ICONS["swap"],
                "text": "g/ml",
                "tooltip": "Cambiar unidades g↔ml",
                "command": self._handle_toggle_units,
            },
            {
                "name": "btn_food",
                "icon": ICONS["food"],
                "text": "Alimentos",
                "tooltip": "Alimentos",
                "command": self._handle_open_food,
            },
            {
                "name": "btn_recipe",
                "icon": ICONS["recipe"],
                "text": "Recetas",
                "tooltip": "Recetas",
                "command": self._handle_open_recipes,
            },
            {
                "name": "btn_timer",
                "icon": ICONS["timer"],
                "text": "Temporizador",
                "tooltip": "Temporizador",
                "command": self._handle_open_timer,
            },
            {
                "name": "btn_settings",
                "icon": ICONS["settings"],
                "text": "Ajustes",
                "tooltip": "Ajustes",
                "command": self._handle_open_settings,
            },
        )
        for spec in button_specs:
            icon_image = (
                load_icon(spec["icon"], size=base_icon_size)
                if spec.get("icon")
                else None
            )
            show_text = spec.get("icon") is None or icon_image is None
            button = NeoGhostButton(
                buttons_frame,
                width=base_button_w,
                height=base_button_h,
                shape="pill",
                corner_radius=26,
                prefer_aspect=1.4,
                min_w=BUTTON_MIN_W,
                min_h=BUTTON_MIN_H,
                max_w=BUTTON_MAX_W,
                max_h=BUTTON_MAX_H,
                outline_color=PALETTE["neon_fuchsia"],
                outline_width=2,
                text=spec["text"],
                icon=icon_image,
                command=spec["command"],
                tooltip=spec["tooltip"],
                show_text=show_text,
                text_color=PALETTE["primary"] if show_text else None,
                font=self._button_font,
            )
            button.grid(row=0, column=0, sticky="nsew")
            button.name = spec["name"]  # type: ignore[attr-defined]
            if hasattr(self.controller, "register_widget"):
                self.controller.register_widget(spec["name"], button)
            self.buttons[spec["name"]] = button
            self._button_icon_names[spec["name"]] = spec.get("icon")
            self._button_order.append(spec["name"])

        self._configure_tare_long_press()
        self.bind("<Configure>", self._on_configure, add=True)
        self.after(120, self._apply_layout_metrics)
        self.after_idle(self._redraw_weight_border)
        if ENABLE_BUTTONS_NEON:
            self.after_idle(self._redraw_buttons_border)
        if ENABLE_CENTER_SEPARATOR:
            self.after_idle(self._redraw_separator)

    # ------------------------------------------------------------------
    def update_weight(self, grams: Optional[float], stable: bool) -> None:
        if grams is None:
            self._has_weight_value = False
            self._weight_value_var.set("--")
            self._weight_unit_var.set(self._units)
            return

        self._last_grams = float(grams)
        self._has_weight_value = True
        self._refresh_display()

    def toggle_units(self) -> str:
        self._units = "ml" if self._units == "g" else "g"
        self._refresh_display()
        return self._units

    def set_units(self, unit: str) -> None:
        unit_lower = (unit or "g").strip().lower()
        self._units = "ml" if unit_lower == "ml" else "g"
        self._refresh_display()

    # ------------------------------------------------------------------
    def _grams_to_ml(self, grams: float) -> float:
        try:
            if hasattr(self.controller, "get_ml_factor"):
                density = float(self.controller.get_ml_factor())  # type: ignore[call-arg]
            elif hasattr(self.controller, "scale_service"):
                density = float(getattr(self.controller.scale_service, "get_ml_factor")())  # type: ignore[attr-defined]
            elif hasattr(self.controller, "scale"):
                density = float(getattr(self.controller.scale, "density", 1.0))  # type: ignore[attr-defined]
            else:
                density = 1.0
            if density <= 0:
                density = 1.0
        except Exception:
            density = 1.0
        return grams / density

    def _refresh_display(self) -> None:
        if not self._has_weight_value:
            self._weight_value_var.set("--")
            self._weight_unit_var.set(self._units)
            return

        decimals = 1 if self._decimals else 0
        grams = self._last_grams
        if self._units == "g":
            self._weight_value_var.set(f"{grams:.{decimals}f}")
        else:
            self._weight_value_var.set(f"{self._grams_to_ml(grams):.{decimals}f}")
        self._weight_unit_var.set(self._units)

    def set_decimals(self, decimals: int) -> None:
        self._decimals = 1 if int(decimals) > 0 else 0
        self._refresh_display()

    # ------------------------------------------------------------------
    def _handle_tare(self) -> None:
        self.on_tare()

    def _handle_toggle_units(self) -> None:
        self.on_toggle_units()

    def _handle_open_food(self) -> None:
        self.on_open_food()

    def _handle_open_recipes(self) -> None:
        self.on_open_recipes()

    def _handle_open_timer(self) -> None:
        dialog = self._ensure_timer_dialog()
        if dialog is None:
            self.on_open_timer()
            return
        try:
            initial = self._timer_remaining if self._timer_remaining > 0 else None
            dialog.present(initial_seconds=initial)
        except Exception:
            LOGGER.debug("No se pudo presentar TimerDialog", exc_info=True)

    def _ensure_timer_dialog(self) -> TimerDialog | None:
        dialog = self._timer_dialog
        if dialog is not None:
            try:
                if int(dialog.winfo_exists()):
                    return dialog
            except Exception:
                self._timer_dialog = None

        parent = getattr(self.controller, "root", None)
        if parent is None or not hasattr(parent, "winfo_exists"):
            parent = self.winfo_toplevel()
        else:
            try:
                if not int(parent.winfo_exists()):
                    parent = self.winfo_toplevel()
            except Exception:
                parent = self.winfo_toplevel()
        try:
            dialog = TimerDialog(
                parent,
                on_accept=self._start_timer_from_dialog,
                on_cancel=self._on_timer_dialog_closed,
            )
        except Exception:
            LOGGER.exception("No se pudo crear TimerDialog", exc_info=True)
            self._timer_dialog = None
            return None

        dialog.bind("<Destroy>", self._on_timer_dialog_destroyed, add=True)
        self._timer_dialog = dialog
        return dialog

    def _on_timer_dialog_closed(self) -> None:
        self._timer_dialog = None
        try:
            self.focus_set()
        except Exception:
            pass

    def _on_timer_dialog_destroyed(self, _event: tk.Event | None = None) -> None:
        self._timer_dialog = None

    def _handle_open_settings(self) -> None:
        self.on_open_settings()

    # Mascota overlay -------------------------------------------------
    def _ensure_overlay_host(self) -> tk.Frame | None:
        host = self.overlay_host
        if host is not None:
            try:
                if int(host.winfo_exists()):
                    return host
            except Exception:
                self.overlay_host = None
                host = None

        try:
            host = tk.Frame(self, bg=COLOR_BG, highlightthickness=0, bd=0)
        except Exception:
            self.overlay_host = None
            return None

        host.place_forget()
        try:
            host.configure(takefocus=0)
        except Exception:
            pass
        try:
            host.bind("<Configure>", lambda _e: self._queue_overlay_resize(), add=True)
        except Exception:
            pass
        self.overlay_host = host
        return host

    def show_mascota(self) -> None:
        if self._mascota_desired:
            return
        host = self._ensure_overlay_host()
        if host is None:
            return
        self._mascota_desired = True
        self._ensure_mascota_visible()

    def hide_mascota(self) -> None:
        if not self._mascota_desired and self._mascota is None and self._mascota_fallback is None:
            return
        self._mascota_desired = False
        self._teardown_mascota()

    def _ensure_mascota_visible(self) -> None:
        if not self._mascota_desired:
            return
        host = self._ensure_overlay_host()
        if host is None:
            return
        self._queue_overlay_resize()
        if not host.winfo_manager():
            self._apply_overlay_geometry()
        if self._mascota is None and self._mascota_fallback is None:
            try:
                canvas = MascotaCanvas(host, bg=host.cget("bg"))
                try:
                    canvas.configure(takefocus=0)
                except Exception:
                    pass
                canvas.pack(fill="both", expand=True)
                self._mascota = canvas
                self._mascota.start_animation()
            except Exception:
                self._mascota = None
                self._create_mascota_fallback()
        elif self._mascota is not None:
            self._mascota.start_animation()
        host.lift()
        try:
            self._buttons_frame.lift()
        except Exception:
            pass
        self._queue_overlay_resize()

    def _teardown_mascota(self) -> None:
        if self._mascota is not None:
            try:
                self._mascota.stop_animation()
            except Exception:
                pass
            try:
                self._mascota.destroy()
            except Exception:
                pass
            self._mascota = None
        if self._mascota_fallback is not None:
            try:
                self._mascota_fallback.destroy()
            except Exception:
                pass
            self._mascota_fallback = None
        host = self.overlay_host
        if host is not None:
            try:
                if int(host.winfo_exists()):
                    host.place_forget()
            except Exception:
                pass

    def _create_mascota_fallback(self) -> None:
        if self._mascota_fallback is not None:
            return
        host = self._ensure_overlay_host()
        if host is None:
            return
        label = tk.Label(
            host,
            text="BASCULÍN",
            bg=host.cget("bg"),
            fg=COLOR_ACCENT,
            font=("DejaVu Sans", 22, "bold"),
            anchor="center",
            justify="center",
        )
        try:
            label.configure(takefocus=0)
        except Exception:
            pass
        label.pack(fill="both", expand=True)
        self._mascota_fallback = label

    def _queue_overlay_resize(self) -> None:
        if self._overlay_resize_job is not None:
            try:
                self.after_cancel(self._overlay_resize_job)
            except Exception:
                pass
        host = self.overlay_host
        if host is None:
            return
        try:
            if not int(host.winfo_exists()):
                return
        except Exception:
            return
        self._overlay_resize_job = self.after(120, self._apply_overlay_geometry)

    def _apply_overlay_geometry(self) -> None:
        self._overlay_resize_job = None
        host = self.overlay_host
        if host is None:
            return
        try:
            if not int(host.winfo_exists()):
                return
        except Exception:
            return
        width = max(1, int(self.winfo_width() or 0))
        height = max(1, int(self.winfo_height() or 0))
        margin_x = max(12, int(width * 0.03))
        margin_y = max(12, int(height * 0.05))
        try:
            button_top = int(self._buttons_frame.winfo_y())
        except Exception:
            button_top = height - margin_y
        if button_top <= 0 or button_top > height:
            button_top = height - margin_y
        size = self._compute_overlay_size(width, button_top, margin_y)
        y = max(margin_y, button_top - size - margin_y)
        x = margin_x
        if not host.winfo_manager():
            host.place(x=x, y=max(0, y), width=size, height=size)
        else:
            host.place_configure(x=x, y=max(0, y), width=size, height=size)
        if self._mascota is not None:
            try:
                self._mascota.configure(width=size, height=size)
            except Exception:
                pass
        elif self._mascota_fallback is not None:
            try:
                self._mascota_fallback.configure(width=size, height=size)
            except Exception:
                pass

    def _compute_overlay_size(self, width: int, button_top: int, margin_y: int) -> int:
        available_height = max(180, button_top - margin_y * 2)
        scaled = int(width * 0.32)
        size = min(available_height, scaled)
        return max(180, min(260, size))

    # ------------------------------------------------------------------
    def _on_configure(self, _event: tk.Event | None = None) -> None:
        if self._resize_job is not None:
            try:
                self.after_cancel(self._resize_job)
            except Exception:
                pass
        self._resize_job = self.after(80, self._apply_layout_metrics)

    def _apply_layout_metrics(self) -> None:
        self._resize_job = None
        self.after_idle(self._relayout)

    def _relayout(self) -> None:
        width = max(int(self.winfo_width()), 0)
        height = max(int(self.winfo_height()), 0)
        if width <= 0:
            width = 1024
        if height <= 0:
            height = 600

        button_count = max(1, len(self._button_order) or len(self.buttons) or 0)

        sample_button: Optional[NeoGhostButton] = None
        if self._button_order:
            for name in self._button_order:
                candidate = self.buttons.get(name)
                if isinstance(candidate, NeoGhostButton):
                    sample_button = candidate
                    break
        if sample_button is None and self.buttons:
            first = next(iter(self.buttons.values()))
            if isinstance(first, NeoGhostButton):
                sample_button = first

        metrics = self._compute_layout_metrics(width, height, button_count, sample_button)
        signature = (
            width,
            height,
            metrics.value_font_px,
            metrics.unit_font_px,
            metrics.weight_height,
            metrics.separator_height,
            metrics.separator_gap,
            metrics.button_metrics.button_w,
            metrics.button_metrics.button_h,
            metrics.button_metrics.rows,
            metrics.button_metrics.cols,
            metrics.button_metrics.col_gap,
            metrics.button_metrics.row_gap,
            metrics.button_metrics.frame_width,
            metrics.button_metrics.frame_height,
            metrics.button_metrics.outer_margin,
            metrics.top_margin,
            metrics.weight_bottom_pad,
            metrics.button_metrics.frame_top_pad,
            metrics.content_pad_left,
            metrics.content_pad_right,
        )
        if self._layout_signature == signature:
            self._apply_quick_action_offsets(metrics.button_metrics, width, height)
            return
        self._layout_signature = signature
        self._layout_metrics = metrics
        self._content_padding = (metrics.content_pad_left, metrics.content_pad_right)
        self._separator_margin = metrics.button_metrics.outer_margin

        self._apply_weight_metrics(
            metrics.value_font_px,
            metrics.unit_font_px,
            metrics.weight_height,
            metrics.top_margin,
            metrics.weight_bottom_pad,
        )
        if ENABLE_CENTER_SEPARATOR:
            self._apply_separator_metrics(metrics.separator_height, 0, metrics.separator_gap)
        self._apply_button_metrics(metrics.button_metrics, width, height)

        if LOGGER.isEnabledFor(logging.DEBUG):
            bm = metrics.button_metrics
            LOGGER.debug(
                "Home layout size=%dx%d buttons=%dx%d btn=%dx%d gaps=%d/%d pad=%d/%d",
                width,
                height,
                bm.cols,
                bm.rows,
                bm.button_w,
                bm.button_h,
                bm.col_gap,
                bm.row_gap,
                metrics.content_pad_left,
                metrics.content_pad_right,
            )

        self._queue_overlay_resize()
        self._apply_quick_action_offsets(metrics.button_metrics, width, height)

    def _compute_layout_metrics(
        self,
        width: int,
        height: int,
        button_count: int,
        sample_button: Optional[NeoGhostButton],
    ) -> HomeLayoutMetrics:
        prefer_aspect = BUTTON_ASPECT
        if sample_button is not None:
            try:
                prefer_aspect = float(getattr(sample_button, "prefer_aspect", BUTTON_ASPECT))
            except Exception:
                prefer_aspect = BUTTON_ASPECT
        if prefer_aspect <= 0:
            prefer_aspect = BUTTON_ASPECT
        prefer_aspect = max(1.3, min(1.4, prefer_aspect))

        safe_count = max(1, button_count)
        cols = MAX_COLS
        rows = MAX_ROWS if safe_count > MAX_COLS else 1
        rows = max(1, min(MAX_ROWS, rows))

        col_gap = MIN_BUTTON_GAP
        row_gap = MIN_BUTTON_GAP
        frame_margin_x = max(6, OUTER_MARGIN // 2)
        frame_margin_y = max(6, OUTER_MARGIN // 2)

        spacing_xl = SPACING.get("xl", 32)
        top_margin = max(spacing_xl, int(height * 0.05))

        available_after_margins = max(0, height - top_margin - SAFE_BOTTOM)
        weight_pref = int(round(height * WEIGHT_PREF_RATIO))
        weight_height = max(WEIGHT_MIN_HEIGHT, weight_pref)
        weight_height = min(weight_height, int(height * WEIGHT_MAX_RATIO))
        weight_height = min(weight_height, available_after_margins)
        if available_after_margins and weight_height <= 0:
            weight_height = min(available_after_margins, WEIGHT_MIN_HEIGHT)
        weight_height = max(0, weight_height)

        if ENABLE_CENTER_SEPARATOR:
            separator_height = max(6, min(12, int(height * 0.014)))
            separator_gap = max(14, row_gap + 6)
        else:
            separator_height = 0
            separator_gap = 0
        weight_bottom_pad = max(18, row_gap + 6)

        button_area_height = max(
            0,
            available_after_margins - weight_height - separator_gap - weight_bottom_pad,
        )

        usable_width = max(0, width - frame_margin_x * 2)
        usable_height = max(0, button_area_height - frame_margin_y * 2)

        button_width = BUTTON_MIN_W
        button_height = BUTTON_MIN_H
        btn_d = BUTTON_MIN_W

        for _ in range(2):
            total_row_gaps = max(0, (rows - 1) * row_gap)
            total_col_gaps = max(0, (cols - 1) * col_gap)

            per_col_cap = (usable_width - total_col_gaps) / cols if cols else usable_width
            cap_from_height = (usable_height - total_row_gaps) / rows if rows else usable_height
            cap_from_width = per_col_cap / prefer_aspect if prefer_aspect else per_col_cap

            btn_cap_h = max(0.0, min(cap_from_height, cap_from_width))
            if btn_cap_h <= 0:
                button_height = float(BUTTON_MIN_H)
            else:
                button_height = min(btn_cap_h, float(BUTTON_MAX_H))
                button_height = max(float(BUTTON_MIN_H), button_height)

            button_height = max(BUTTON_MIN_H, int(round(button_height)))

            button_width = int(round(button_height * prefer_aspect))
            if per_col_cap > 0:
                button_width = min(button_width, int(per_col_cap))
            button_width = max(BUTTON_MIN_W, min(button_width, BUTTON_MAX_W))

            btn_d = max(1, min(button_width, button_height))
            desired_gap = max(MIN_BUTTON_GAP, int(round(GAP_FRACTION * btn_d)))

            if desired_gap == col_gap == row_gap:
                break

            col_gap = desired_gap
            row_gap = desired_gap

        total_row_gaps = max(0, (rows - 1) * row_gap)
        total_col_gaps = max(0, (cols - 1) * col_gap)

        frame_width = cols * button_width + total_col_gaps + frame_margin_x * 2
        frame_height = rows * button_height + total_row_gaps + frame_margin_y * 2

        extra_vertical = max(0, button_area_height - frame_height)
        frame_top_pad = int(extra_vertical // 2)
        frame_bottom_pad = int(SAFE_BOTTOM + (extra_vertical - frame_top_pad))

        frame_padding = (
            frame_margin_x,
            frame_margin_y,
            frame_margin_x,
            frame_margin_y,
        )

        if weight_height:
            value_font = min(140, max(64, int(weight_height * 0.58)))
        else:
            value_font = 96
        unit_font = value_font

        button_metrics = ButtonLayoutMetrics(
            button_w=int(button_width),
            button_h=int(button_height),
            rows=rows,
            cols=cols,
            col_gap=col_gap,
            row_gap=row_gap,
            frame_width=int(frame_width),
            frame_height=int(frame_height),
            outer_margin=frame_margin_x,
            frame_padding=frame_padding,
            frame_top_pad=frame_top_pad,
            frame_bottom_pad=frame_bottom_pad,
        )

        return HomeLayoutMetrics(
            content_pad_left=frame_margin_x,
            content_pad_right=frame_margin_x,
            top_margin=top_margin,
            weight_height=int(weight_height),
            weight_bottom_pad=weight_bottom_pad,
            value_font_px=value_font,
            unit_font_px=unit_font,
            separator_height=separator_height,
            separator_gap=separator_gap,
            button_metrics=button_metrics,
        )

    def _apply_weight_metrics(
        self,
        weight_font_px: int,
        unit_font_px: int,
        container_height: int,
        margin_top: int,
        margin_bottom: int,
    ) -> None:
        family = self._resolve_digit_font()
        weight_font = (family, weight_font_px)
        unit_font = weight_font if unit_font_px == weight_font_px else (family, unit_font_px)
        for label in (self._weight_glow, self._weight_label):
            label.configure(font=weight_font)
        for label in (self._weight_glow_unit, self._weight_unit_label):
            label.configure(font=unit_font)

        unit_pad = max(4, min(8, weight_font_px // 8 if weight_font_px else 4))
        self._unit_label.grid_configure(padx=(unit_pad, 0))
        self._weight_glow_unit.grid_configure(padx=(unit_pad, 0))

        target_height = int(container_height)
        try:
            self._weight_container.configure(height=target_height)
        except Exception:
            pass
        self._weight_container.pack_configure(pady=(margin_top, margin_bottom))
        self._queue_weight_border_redraw()

    def _apply_separator_metrics(self, height_px: int, margin_top: int, margin_bottom: int) -> None:
        if not ENABLE_CENTER_SEPARATOR:
            return
        container = getattr(self, "_separator_container", None)
        canvas = getattr(self, "_separator_canvas", None)
        if container is None or canvas is None:
            return
        container.pack_configure(pady=(margin_top, margin_bottom))
        canvas.configure(height=height_px)
        self._schedule_separator_redraw()

    def _apply_button_metrics(self, metrics: ButtonLayoutMetrics, view_width: int, view_height: int) -> None:
        frame = getattr(self, "_buttons_frame", None)
        if frame is None or not self.buttons:
            return

        button_w = max(1, int(metrics.button_w))
        button_h = max(1, int(metrics.button_h))
        rows = max(1, int(metrics.rows))
        cols = max(1, int(metrics.cols))

        frame.configure(padding=metrics.frame_padding)
        outer = getattr(self, "_buttons_outer", None)
        if outer is not None:
            adjusted_bottom = max(0, int(metrics.frame_bottom_pad) - 20)
            top_pad = max(8, int(metrics.frame_top_pad) - 30)
            self._buttons_outer_padx = (0, 0)
            self._buttons_outer_pady = (top_pad, adjusted_bottom)
            outer.pack_configure(pady=self._buttons_outer_pady, padx=self._buttons_outer_padx)
            try:
                outer.configure(width=max(1, int(metrics.frame_width)))
            except Exception:
                pass
        frame.configure(width=max(1, int(metrics.frame_width)), height=max(1, int(metrics.frame_height)))
        try:
            frame.pack_propagate(False)
        except Exception:
            pass
        try:
            frame.grid_propagate(False)
        except Exception:
            pass

        for column in range(self._grid_columns):
            if column >= cols:
                frame.grid_columnconfigure(column, weight=0, minsize=0, uniform="qa")
        for row in range(self._grid_rows):
            if row >= rows:
                frame.grid_rowconfigure(row, weight=0, minsize=0, uniform="qa")

        for column in range(cols):
            frame.grid_columnconfigure(column, weight=1, minsize=button_w, uniform="qa")
        for row in range(rows):
            frame.grid_rowconfigure(row, weight=1, minsize=button_h, uniform="qa")

        base_padx = (24, 0)
        base_pady = (0, 0)
        self._base_button_padx = base_padx
        self._base_button_pady = base_pady

        self._grid_columns = cols
        self._grid_rows = rows

        h_left = max(0, metrics.col_gap // 2)
        h_right = max(0, metrics.col_gap - h_left)
        v_top = max(0, metrics.row_gap // 2)
        v_bottom = max(0, metrics.row_gap - v_top)

        for index, name in enumerate(self._button_order):
            button = self.buttons.get(name)
            if button is None:
                continue
            row = min(index // cols, max(rows - 1, 0))
            column = min(index % cols, max(cols - 1, 0))

            try:
                button.grid(
                    row=row,
                    column=column,
                    padx=(h_left, h_right),
                    pady=(v_top, v_bottom),
                    sticky="nsew",
                )
            except Exception:
                continue

            try:
                if hasattr(button, "set_size"):
                    button.set_size(button_w, button_h)  # type: ignore[attr-defined]
                else:
                    button.resize(width=button_w, height=button_h)
            except Exception:
                try:
                    button.configure(width=button_w, height=button_h)
                except Exception:
                    pass

        self._apply_quick_action_offsets(metrics, view_width, view_height)

    def _apply_quick_action_offsets(
        self,
        metrics: ButtonLayoutMetrics | None = None,
        view_width: int | None = None,
        view_height: int | None = None,
    ) -> None:
        """Shift and clamp the quick actions block based on button size."""

        frame = getattr(self, "_buttons_frame", None)
        outer = getattr(self, "_buttons_outer", None)
        if frame is None or outer is None:
            return

        if metrics is None:
            layout_metrics = getattr(self, "_layout_metrics", None)
            if layout_metrics is None:
                return
            metrics = layout_metrics.button_metrics

        button_w = max(1, int(metrics.button_w))
        button_h = max(1, int(metrics.button_h))
        cols = max(1, int(metrics.cols))
        rows = max(1, int(metrics.rows))
        col_gap = max(0, int(metrics.col_gap))
        row_gap = max(0, int(metrics.row_gap))

        btn_d = max(1, min(button_w, button_h))
        offset_x = int(round(OFFSET_X_RIGHT_FRAC * btn_d))
        pad_under_weight = max(8, int(round(0.06 * btn_d)))

        buttons_w = max(
            int(metrics.frame_width),
            cols * button_w + max(0, (cols - 1) * col_gap),
        )
        buttons_h = max(
            int(metrics.frame_height),
            rows * button_h + max(0, (rows - 1) * row_gap),
        )

        try:
            frame.update_idletasks()
        except Exception:
            pass

        weight_container = getattr(self, "_weight_container", None)
        weight_y = 0
        weight_h = 0
        if weight_container is not None:
            try:
                weight_container.update_idletasks()
            except Exception:
                pass
            try:
                weight_y = int(weight_container.winfo_y())
            except Exception:
                weight_y = 0
            try:
                weight_h = int(weight_container.winfo_height())
            except Exception:
                weight_h = 0

        desired_y = weight_y + weight_h + pad_under_weight - int(round(OFFSET_Y_UP_FRAC * btn_d))
        y = max(MARGIN, desired_y)

        try:
            current_height = int(self.winfo_toplevel().winfo_height())
        except Exception:
            current_height = 0
        if not current_height:
            try:
                current_height = int(self.winfo_height())
            except Exception:
                current_height = 0
        if not current_height and view_height:
            current_height = int(view_height)

        if current_height:
            max_y = max(MARGIN, current_height - buttons_h - MARGIN)
            y = min(y, max_y)

        try:
            place_manager = frame.winfo_manager()
        except Exception:
            place_manager = ""

        for forget in (getattr(frame, "pack_forget", None), getattr(frame, "grid_forget", None)):
            if forget is None:
                continue
            try:
                forget()
            except Exception:
                pass

        try:
            parent_widget = frame.nametowidget(frame.winfo_parent())
        except Exception:
            parent_widget = None
<<<<<<< HEAD

        if parent_widget is not None:
            for fn_name in ("pack_propagate", "grid_propagate"):
                fn = getattr(parent_widget, fn_name, None)
                if fn is None:
                    continue
                try:
                    fn(False)
                except Exception:
                    pass

=======

        for widget in (frame, parent_widget):
            if widget is None:
                continue
            for fn_name in ("pack_propagate", "grid_propagate"):
                fn = getattr(widget, fn_name, None)
                if fn is None:
                    continue
                try:
                    fn(False)
                except Exception:
                    pass

>>>>>>> 441b27c2
        place_kwargs = dict(
            relx=0.5,
            rely=0.0,
            anchor="n",
            x=offset_x,
            y=y,
            width=buttons_w,
            height=buttons_h,
        )

        try:
            if place_manager == "place":
                frame.place_configure(**place_kwargs)
            else:
                frame.place(**place_kwargs)
        except Exception:
            pass

        required_height = y + buttons_h
        try:
            outer.configure(height=required_height)
            outer.pack_propagate(False)
        except Exception:
            pass

        try:
            self.after_idle(self._redraw_separator)
        except Exception:
            pass

            try:
                button.configure(font=self._button_font)
            except Exception:
                pass

            icon_name = self._button_icon_names.get(name)
            if icon_name:
                try:
                    icon_base = min(button_w, button_h)
                    desired_size = max(24, int(round(icon_base * BUTTON_SIZE_SCALE)))
                    icon_image = load_icon(
                        icon_name,
                        size=desired_size,
                        target_diameter=int(icon_base),
                    )
                    button.configure(icon=icon_image, show_text=False)
                except Exception:
                    pass
            else:
                button.configure(icon=None, show_text=True)

        if ENABLE_BUTTONS_NEON:
            self._queue_buttons_border_redraw()
        if ENABLE_CENTER_SEPARATOR:
            self._schedule_separator_redraw()

    def _resolve_digit_font(self) -> str:
        if self._digit_font_family:
            return self._digit_font_family
        try:
            available = tkfont.families(self)
        except Exception:
            available = []
        normalized = {name.lower(): name for name in available}
        for candidate in ("Share Tech Mono", "ShareTechMono", "DejaVu Sans Mono", "Monospace", "TkFixedFont"):
            if candidate.lower() in normalized:
                self._digit_font_family = normalized[candidate.lower()]
                break
        else:
            self._digit_font_family = "TkFixedFont"
        return self._digit_font_family

    def _queue_weight_border_redraw(self) -> None:
        if self._weight_border_job is not None:
            try:
                self.after_cancel(self._weight_border_job)
            except Exception:
                pass
        self._weight_border_job = self.after_idle(self._redraw_weight_border)

    def _redraw_weight_border(self) -> None:
        self._weight_border_job = None
        canvas = getattr(self, "_weight_border", None)
        container = getattr(self, "_weight_container", None)
        if canvas is None or container is None:
            return
        try:
            width = int(container.winfo_width())
            height = int(container.winfo_height())
        except Exception:
            return
        if width <= 0 or height <= 0:
            return
        try:
            draw_neon_frame(
                canvas,
                width=width,
                height=height,
                padding=self._weight_border_padding,
                radius=self._weight_border_radius,
                color=self._weight_border_color,
                tags_prefix="neon",
            )
        except Exception:
            pass

    def _queue_buttons_border_redraw(self) -> None:
        if not ENABLE_BUTTONS_NEON:
            return
        if self._buttons_border_job is not None:
            try:
                self.after_cancel(self._buttons_border_job)
            except Exception:
                pass
        self._buttons_border_job = self.after_idle(self._redraw_buttons_border)

    def _redraw_buttons_border(self) -> None:
        if not ENABLE_BUTTONS_NEON:
            return
        self._buttons_border_job = None
        canvas = getattr(self, "_buttons_border", None)
        frame = getattr(self, "_buttons_frame", None)
        if canvas is None or frame is None:
            return
        try:
            width = int(frame.winfo_width())
            height = int(frame.winfo_height())
        except Exception:
            return
        if width <= 0 or height <= 0:
            return
        try:
            draw_neon_frame(
                canvas,
                width=width,
                height=height,
                padding=self._buttons_border_padding,
                radius=self._buttons_border_radius,
                color=self._buttons_border_color,
                tags_prefix="neon",
            )
        except Exception:
            pass

    def _schedule_separator_redraw(self) -> None:
        if not ENABLE_CENTER_SEPARATOR:
            return
        if self._separator_job is not None:
            try:
                self.after_cancel(self._separator_job)
            except Exception:
                pass
        self._separator_job = self.after_idle(self._redraw_separator)

    def _redraw_separator(self) -> None:
        if not ENABLE_CENTER_SEPARATOR:
            return
        self._separator_job = None
        container = getattr(self, "_separator_container", None)
        canvas = getattr(self, "_separator_canvas", None)
        if container is None or canvas is None:
            return
        width = max(int(container.winfo_width()), 0)
        if width <= 0:
            return
        try:
            height_value = int(canvas.cget("height"))
        except Exception:
            height_value = 6
        height = max(4, height_value)
        margin = max(0, int(getattr(self, "_separator_margin", OUTER_MARGIN)))
        x0 = margin
        x1 = max(0, width - margin)
        if x1 <= x0:
            return
        centre_y = height / 2
        canvas.configure(width=width, height=height)
        draw_neon_separator(
            canvas,
            x0,
            centre_y,
            x1,
            centre_y,
            color=PALETTE.get("neon_blue", "#00E5FF"),
            enabled=ENABLE_CENTER_SEPARATOR,
        )

    # ------------------------------------------------------------------
    def _start_timer_from_dialog(self, seconds: int) -> None:
        try:
            seconds = int(seconds)
        except Exception:
            seconds = 0
        if seconds <= 0:
            self._clear_timer_countdown()
            return
        self._timer_state = "running"
        self._timer_remaining = seconds
        self._hide_timer_flash()
        self._update_timer_display()
        self._schedule_timer_tick()

    def _schedule_timer_tick(self) -> None:
        if self._timer_tick_job is not None:
            try:
                self.after_cancel(self._timer_tick_job)
            except Exception:
                pass
        if self._timer_state != "running" or self._timer_remaining <= 0:
            return
        self._timer_tick_job = self.after(1000, self._tick_timer)

    def _tick_timer(self) -> None:
        self._timer_tick_job = None
        if self._timer_state != "running":
            return
        if self._timer_remaining <= 0:
            self._handle_timer_finished()
            return
        self._timer_remaining = max(0, self._timer_remaining - 1)
        if self._timer_remaining <= 0:
            self._handle_timer_finished()
            return
        self._update_timer_display()
        self._schedule_timer_tick()

    def _update_timer_display(self) -> None:
        state = self._timer_state
        if state == "idle":
            self._set_toolbar_timer(None, state="idle")
        elif state == "finished":
            self._set_toolbar_timer(0, state="finished")
        elif state == "running":
            remaining = max(0, int(self._timer_remaining))
            blink = 0 < remaining <= 10
            self._set_toolbar_timer(remaining, state="running", blink=blink)
        else:
            self._set_toolbar_timer(self._timer_remaining, state=state)

    def _clear_timer_countdown(self) -> None:
        if self._timer_tick_job is not None:
            try:
                self.after_cancel(self._timer_tick_job)
            except Exception:
                pass
            self._timer_tick_job = None
        self._timer_state = "idle"
        self._timer_remaining = 0
        self._hide_timer_flash()
        self._cancel_local_timer_blink()
        self._update_timer_display()

    def _play_timer_finished(self) -> None:
        controller = getattr(self, "controller", None)
        audio_service = None
        if controller is not None:
            getter = getattr(controller, "get_audio", None)
            if callable(getter):
                try:
                    audio_service = getter()
                except Exception:
                    audio_service = None
            if audio_service is None:
                audio_service = getattr(controller, "audio_service", None)
            if audio_service is None:
                app = getattr(controller, "app", None)
                if app is not None:
                    get_audio = getattr(app, "get_audio", None)
                    if callable(get_audio):
                        try:
                            audio_service = get_audio()
                        except Exception:
                            audio_service = None
                    if audio_service is None:
                        audio_service = getattr(app, "audio_service", None)

        if audio_service is None:
            return

        played_tone = False

        timer_tone = getattr(audio_service, "timer_finished", None)
        if callable(timer_tone):
            try:
                played_tone = bool(timer_tone())
            except Exception:
                LOGGER.debug("No se pudo reproducir secuencia de temporizador", exc_info=True)

        if not played_tone:
            beep_alarm = getattr(audio_service, "beep_alarm", None)
            if callable(beep_alarm):
                try:
                    beep_alarm()
                    played_tone = True
                except Exception:
                    LOGGER.debug("No se pudo reproducir beep de alarma", exc_info=True)

        if not played_tone:
            beep_ok = getattr(audio_service, "beep_ok", None)
            if callable(beep_ok):
                try:
                    beep_ok()
                    played_tone = True
                    try:
                        beep_ok()
                    except Exception:
                        pass
                except Exception:
                    LOGGER.debug("No se pudo reproducir beep", exc_info=True)

        speak = getattr(audio_service, "speak", None)
        if callable(speak):
            try:
                speak("Temporizador finalizado")
            except Exception:
                LOGGER.debug("No se pudo reproducir TTS de temporizador", exc_info=True)

    def _handle_timer_finished(self) -> None:
        self._timer_state = "finished"
        self._timer_remaining = 0
        self._cancel_local_timer_blink()
        self._update_timer_display()
        self._play_timer_finished()
        self._show_timer_flash()

    def _set_toolbar_timer(self, seconds: int | None, *, state: str, blink: bool = False) -> None:
        text: str | None
        if seconds is None:
            text = None
        else:
            try:
                seconds = max(0, int(seconds))
            except Exception:
                seconds = 0
            text = f"⏱ {format_mmss(seconds)}"

        relayed = self._relay_toolbar_timer(
            text,
            state=state,
            flash=(state == "finished" and text is not None),
            blink=blink and text is not None and state == "running",
        )
        if relayed:
            self._update_local_timer_label(None, False)
        else:
            self._update_local_timer_label(text, blink and text is not None and state == "running")

    def _relay_toolbar_timer(
        self,
        text: str | None,
        *,
        state: str,
        flash: bool = False,
        blink: bool = False,
    ) -> bool:
        updater = getattr(self.controller, "update_toolbar_timer", None)
        if not callable(updater):
            return False
        try:
            updater(text=text, state=state, flash=flash, blink=blink)
            return True
        except Exception:
            LOGGER.debug("No se pudo actualizar el temporizador de la barra", exc_info=True)
            return False

    def _update_local_timer_label(self, text: str | None, blink: bool) -> None:
        label = self._timer_label
        if label is None:
            self._local_timer_text = None
            self._cancel_local_timer_blink()
            return

        self._local_timer_text = text
        if text:
            self._timer_var.set(text)
            try:
                label.grid()
            except Exception:
                pass
            self._configure_local_timer_blink(blink)
        else:
            self._timer_var.set("")
            self._configure_local_timer_blink(False)
            try:
                label.grid_remove()
            except Exception:
                pass

    def _configure_local_timer_blink(self, enabled: bool) -> None:
        if not enabled or not self._local_timer_text:
            self._cancel_local_timer_blink()
            if self._local_timer_text:
                self._timer_var.set(self._local_timer_text)
            return

        if self._timer_blink_job is None:
            self._timer_blink_visible = True
            self._apply_local_timer_blink_state()
            self._timer_blink_job = self.after(250, self._toggle_local_timer_blink)
        else:
            self._apply_local_timer_blink_state()

    def _apply_local_timer_blink_state(self) -> None:
        text = self._local_timer_text if self._timer_blink_visible else ""
        self._timer_var.set(text or "")

    def _toggle_local_timer_blink(self) -> None:
        self._timer_blink_job = None
        self._timer_blink_visible = not self._timer_blink_visible
        self._apply_local_timer_blink_state()
        try:
            self._timer_blink_job = self.after(250, self._toggle_local_timer_blink)
        except Exception:
            self._timer_blink_job = None

    def _cancel_local_timer_blink(self) -> None:
        if self._timer_blink_job is not None:
            try:
                self.after_cancel(self._timer_blink_job)
            except Exception:
                pass
            self._timer_blink_job = None
        self._timer_blink_visible = True

    def _show_timer_flash(self) -> None:
        label = getattr(self, "_timer_flash_label", None)
        if label is None:
            return
        self._hide_timer_flash()
        try:
            label.configure(text="Tiempo finalizado")
            label.place(relx=0.5, rely=0.06, anchor="n")
            label.lift()
        except Exception:
            LOGGER.debug("No se pudo mostrar aviso de fin de temporizador", exc_info=True)
            return
        self._timer_flash_job = self.after(2000, self._hide_timer_flash)

    def _hide_timer_flash(self) -> None:
        if self._timer_flash_job is not None:
            try:
                self.after_cancel(self._timer_flash_job)
            except Exception:
                pass
            self._timer_flash_job = None
        label = getattr(self, "_timer_flash_label", None)
        if label is not None:
            try:
                label.place_forget()
            except Exception:
                pass

    # ------------------------------------------------------------------
    def _configure_tare_long_press(self) -> None:
        button = self.buttons.get("btn_tare")
        if button is None:
            return
        button.configure(command=self._on_tare_command)
        button.bind("<ButtonPress-1>", self._on_tare_press, add="+")
        button.bind("<ButtonRelease-1>", self._on_tare_release, add="+")
        button.bind("<Leave>", self._on_tare_leave, add="+")

    def _on_tare_press(self, _event: tk.Event | None = None) -> None:
        self._tara_long_press_triggered = False
        self._cancel_tare_timer()
        self._tara_long_press_job = self.after(600, self._trigger_tare_long_press)

    def _on_tare_release(self, _event: tk.Event | None = None) -> str | None:
        self._cancel_tare_timer()
        return None

    def _on_tare_leave(self, _event: tk.Event | None = None) -> None:
        if not self._tara_long_press_triggered:
            self._cancel_tare_timer()

    def _on_tare_command(self) -> None:
        if self._tara_long_press_triggered:
            self._tara_long_press_triggered = False
            return
        self._handle_tare()

    def _cancel_tare_timer(self) -> None:
        if self._tara_long_press_job is not None:
            try:
                self.after_cancel(self._tara_long_press_job)
            except Exception:
                pass
            self._tara_long_press_job = None

    def _trigger_tare_long_press(self) -> None:
        self._tara_long_press_job = None
        self._tara_long_press_triggered = True
        if not messagebox.askyesno("Zero", "¿Poner peso a cero?"):
            return
        try:
            self.on_zero()
        except Exception as exc:  # pragma: no cover - defensive UI logging
            LOGGER.error("Zero failed: %s", exc, exc_info=True)


__all__ = ["HomeView"]<|MERGE_RESOLUTION|>--- conflicted
+++ resolved
@@ -1192,7 +1192,7 @@
             parent_widget = frame.nametowidget(frame.winfo_parent())
         except Exception:
             parent_widget = None
-<<<<<<< HEAD
+
 
         if parent_widget is not None:
             for fn_name in ("pack_propagate", "grid_propagate"):
@@ -1204,21 +1204,7 @@
                 except Exception:
                     pass
 
-=======
-
-        for widget in (frame, parent_widget):
-            if widget is None:
-                continue
-            for fn_name in ("pack_propagate", "grid_propagate"):
-                fn = getattr(widget, fn_name, None)
-                if fn is None:
-                    continue
-                try:
-                    fn(False)
-                except Exception:
-                    pass
-
->>>>>>> 441b27c2
+
         place_kwargs = dict(
             relx=0.5,
             rely=0.0,
