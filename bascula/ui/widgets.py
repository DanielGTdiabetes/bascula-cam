--- conflicted
+++ resolved
@@ -45,11 +45,11 @@
         style.theme_use('default')
         # Base padding values scaled for touch targets
         tab_pad = (get_scaled_size(16), get_scaled_size(10))
-<<<<<<< HEAD
+
         btn_pad = (get_scaled_size(12), get_scaled_size(10))
-=======
+
         btn_pad = (get_scaled_size(12), get_scaled_size(8))
->>>>>>> 9f87dc42
+
 
         style.configure('TNotebook', background=COL_BG, borderwidth=0)
         style.configure('TNotebook.Tab', padding=tab_pad,
