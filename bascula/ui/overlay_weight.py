# bascula/ui/overlay_weight.py
from __future__ import annotations

import tkinter as tk
from collections import deque
from pathlib import Path
import json

from bascula.ui.overlay_base import OverlayBase
from bascula.ui.widgets import (
    COL_CARD, COL_TEXT, COL_ACCENT, COL_DANGER, FS_TEXT,
    BigButton, WeightLabel,
)
from bascula.domain.foods import load_foods


class WeightOverlay(OverlayBase):
    """Overlay de peso con estabilidad y sugerencia proactiva (visión)."""

    def __init__(self, parent, app, **kwargs):
        super().__init__(parent, **kwargs)
        self.app = app
        self._buf = deque(maxlen=10)
        self._tick_after = None
        self._vision_after = None
        self._stable = False
        self._last_detection = None
        self._foods = []
        self._aliases = {}

        c = self.content()
        c.configure(padx=18, pady=18)

        self.lbl = WeightLabel(c, bg=COL_CARD, fg=COL_ACCENT)
        self.lbl.pack(fill="x", padx=8, pady=8)

        self.stab = tk.Label(c, text="Moviendo...", bg=COL_CARD, fg=COL_TEXT, font=("DejaVu Sans", FS_TEXT))
        self.stab.pack(pady=(0, 12))

        # Sugerencia por visión (botón proactivo)
        self.suggestion_frame = tk.Frame(c, bg=COL_CARD)
        self.suggestion_frame.pack(fill="x", pady=(0, 12))

        btns = tk.Frame(c, bg=COL_CARD)
<<<<<<< HEAD
        btns.pack(fill="x", pady=(12, 0))
        BigButton(btns, text="Tara", command=self._on_tare).pack(side="left", expand=True, fill="x", padx=(0, 4))
        BigButton(btns, text="Cerrar", command=self.hide, bg=COL_DANGER).pack(side="right", expand=True, fill="x", padx=(4, 0))
=======
        codex/increase-weight-value-size-and-add-tare-button-f4wprc
        btns.pack(fill="x", pady=(12, 0))
        BigButton(btns, text="Tara", command=self._on_tare).pack(
            side="left", expand=True, fill="x", padx=(0, 4)
        )
        BigButton(btns, text="Cerrar", command=self.hide, bg=COL_DANGER).pack(
            side="right", expand=True, fill="x", padx=(4, 0)
        )
        
        main
>>>>>>> 80b1dc1c

    # --- lifecycle ---
    def _open(self):
        if getattr(self, "_running", False):
            return
        self._running = True
        self._stable = False
        self._buf.clear()
        self._last_detection = None
        # Cargar foods y alias
        try:
            self._foods = load_foods()
        except Exception:
            self._foods = []
        try:
            p = Path.home() / ".config" / "bascula" / "vision_aliases.json"
            self._aliases = json.loads(p.read_text(encoding="utf-8")) if p.exists() else {}
        except Exception:
            self._aliases = {}
        self._clear_suggestion()

        self.after(0, self._tick)
        # Iniciar visión si está activada
        try:
            if bool(getattr(self.app, "get_cfg", lambda: {})().get("vision_autosuggest_enabled", False)):
                self.after(400, self._vision_loop)
        except Exception:
            pass

    def _close(self):
        self._running = False
        try:
            if self._tick_after:
                self.after_cancel(self._tick_after)
        except Exception:
            pass
        try:
            if self._vision_after:
                self.after_cancel(self._vision_after)
        except Exception:
            pass
        self._tick_after = None
        self._vision_after = None
        self._clear_suggestion()

    def show(self):
        self._open()
        return super().show()

    def hide(self):
        self._close()
        return super().hide()

    def _on_tare(self):
        try:
            reader = self.app.get_reader() if hasattr(self.app, "get_reader") else getattr(self.app, "reader", None)
            tare = self.app.get_tare() if hasattr(self.app, "get_tare") else getattr(self.app, "tare", None)
            if reader and tare:
                if hasattr(reader, "send_command"):
                    try:
                        reader.send_command("T")
                    except Exception:
                        pass
                current_raw = reader.get_latest() if hasattr(reader, "get_latest") else None
                if current_raw is not None:
                    tare.set_tare(current_raw)
        except Exception:
            pass

    # Mantener compatibilidad con código antiguo
    def open(self):  # pragma: no cover - alias
        return self.show()

    def close(self):  # pragma: no cover - alias
        return self.hide()

    # --- helpers ---
    def _get_weight(self) -> float:
        # Preferir app.get_latest_weight() para tener tara aplicada
        try:
            if hasattr(self.app, "get_latest_weight"):
                return float(self.app.get_latest_weight())
        except Exception:
            pass
        try:
            if self.app.reader and hasattr(self.app.reader, "get_latest"):
                return float(self.app.reader.get_latest())
        except Exception:
            pass
        return 0.0

    def _is_stable(self) -> bool:
        if len(self._buf) < self._buf.maxlen:
            return False
        arr = list(self._buf)
        span = max(arr) - min(arr)
        return span <= 2.0  # +/- 1 g

    def _beep(self):
        try:
            if getattr(self.app, "audio", None):
                self.app.audio.play_event("stable")
        except Exception:
            pass

    # --- loops ---
    def _tick(self):
        w = self._get_weight()
        self._buf.append(w)
        try:
            self.lbl.configure(text=f"{w:.0f}g")
        except Exception:
            self.lbl.configure(text=f"{w}g")
        was_stable = self._stable
        is_stable = self._is_stable()
        self._stable = is_stable
        self.stab.configure(text=("Estable" if is_stable else "Moviendo..."))
        if is_stable and not was_stable:
            self._beep()
            # Limpiar sugerencia previa en transición
            self._clear_suggestion()
        self._tick_after = self.after(120, self._tick)

    def _vision_loop(self):
        try:
            if not getattr(self, "_running", False):
                return
            vs = getattr(self.app, "vision_service", None)
            cam = getattr(self.app, "camera", None)
            if not vs or not cam or not hasattr(cam, "grab_frame"):
                self._vision_after = self.after(1200, self._vision_loop)
                return
            try:
                min_w = float(self.app.get_cfg().get("vision_min_weight_g", 20) or 20)
            except Exception:
                min_w = 20.0
            if self._stable and self._get_weight() >= min_w:
                img = cam.grab_frame()
                if img is not None:
                    res = vs.classify_image(img)
                    if res and res != self._last_detection:
                        self._last_detection = res
                        label, _ = res
                        self._show_suggestion(label)
            self._vision_after = self.after(800, self._vision_loop)
        except Exception:
            try:
                self._vision_after = self.after(1200, self._vision_loop)
            except Exception:
                pass

    # --- UI: sugerencia ---
    def _clear_suggestion(self):
        try:
            for w in list(self.suggestion_frame.winfo_children()):
                w.destroy()
        except Exception:
            pass

    def _show_suggestion(self, raw_label: str):
        self._clear_suggestion()
        label = (raw_label or "").strip()
        # Aplicar alias opcional (archivo JSON en ~/.config/bascula/vision_aliases.json)
        try:
            alias = (self._aliases.get(label.lower()) or self._aliases.get(label)) if isinstance(self._aliases, dict) else None
        except Exception:
            alias = None
        name = str(alias or label)
        food = self._find_food_by_name(name)
        if not food:
            return

        def _add():
            weight = max(0.0, float(self._get_weight()))
            if weight <= 0:
                return
            item = {
                "name": food.name,
                "grams": weight,
                "kcal": (food.kcal / 100.0) * weight,
                "carbs": (food.carbs / 100.0) * weight,
                "protein": (food.protein / 100.0) * weight,
                "fat": (food.fat / 100.0) * weight,
            }
            # Delegar en FocusScreen si tiene hook
            try:
                if hasattr(self.master, "_on_add_food"):
                    self.master._on_add_food(item)
            except Exception:
                pass
            self._clear_suggestion()

        try:
            txt = f"¿Añadir {food.name}?"
            BigButton(self.suggestion_frame, text=txt, command=_add, bg=COL_ACCENT, small=True).pack(fill="x")
        except Exception:
            pass

    def _find_food_by_name(self, name: str):
        n = (name or "").strip().lower()
        if not n:
            return None
        for f in (self._foods or []):
            try:
                fn = f.name.lower()
                if fn.startswith(n) or n.startswith(fn):
                    return f
            except Exception:
                pass
        for f in (self._foods or []):
            try:
                fn = f.name.lower()
                if n in fn or fn in n:
                    return f
            except Exception:
                pass
        return None
<|MERGE_RESOLUTION|>--- conflicted
+++ resolved
@@ -42,22 +42,13 @@
         self.suggestion_frame.pack(fill="x", pady=(0, 12))
 
         btns = tk.Frame(c, bg=COL_CARD)
-<<<<<<< HEAD
+        codex/increase-weight-value-size-and-add-tare-button-aefulp
         btns.pack(fill="x", pady=(12, 0))
         BigButton(btns, text="Tara", command=self._on_tare).pack(side="left", expand=True, fill="x", padx=(0, 4))
         BigButton(btns, text="Cerrar", command=self.hide, bg=COL_DANGER).pack(side="right", expand=True, fill="x", padx=(4, 0))
-=======
-        codex/increase-weight-value-size-and-add-tare-button-f4wprc
-        btns.pack(fill="x", pady=(12, 0))
-        BigButton(btns, text="Tara", command=self._on_tare).pack(
-            side="left", expand=True, fill="x", padx=(0, 4)
-        )
-        BigButton(btns, text="Cerrar", command=self.hide, bg=COL_DANGER).pack(
-            side="right", expand=True, fill="x", padx=(4, 0)
-        )
+
         
         main
->>>>>>> 80b1dc1c
 
     # --- lifecycle ---
     def _open(self):
