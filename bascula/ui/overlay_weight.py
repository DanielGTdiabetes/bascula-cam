# bascula/ui/overlay_weight.py
import tkinter as tk
from tkinter import ttk
from typing import Optional, Callable

from bascula.config.themes import T
from bascula.ui.anim_target import TargetLockAnimator

<<<<<<< HEAD
class WeightOverlay(OverlayBase):
    """Overlay de peso en vivo con detección de estabilidad y beep."""
    def __init__(self, parent, app, **kwargs):
        super().__init__(parent, **kwargs)
        self.app = app
        self._buf = deque(maxlen=10)
        self._last_stable = False
        self._tick_after = None
        c = self.content()
        c.configure(padx=18, pady=18)
        self.lbl = tk.Label(c, text="0 g", bg=COL_CARD, fg=COL_ACCENT,
                            font=("DejaVu Sans Mono", max(36, FS_HUGE//2), 'bold'))
        self.lbl.pack(padx=8, pady=8)
        self.stab = tk.Label(c, text="Moviendo…", bg=COL_CARD, fg=COL_TEXT, font=("DejaVu Sans", FS_TEXT))
        self.stab.pack(pady=(0, 6))
        btns = tk.Frame(c, bg=COL_CARD); btns.pack(pady=(6,0))
        tk.Button(btns, text="Cerrar", command=self.hide).pack(side='right')
=======
CRT_BG = T("bg", "#000000")
CRT_FG = T("fg", "#00ff46")
CRT_ACC = T("accent", "#00ff46")
FONT = T("font", ("DejaVu Sans Mono", 12))
>>>>>>> 9206998c

class WeightOverlay(tk.Frame):
    """
    Overlay de peso en vivo con barra de estabilidad.
    Lanza animación breve al estabilizar.
    """
    def __init__(self, master, read_weight_cb: Callable[[], float], on_stable: Optional[Callable[[float], None]]=None, **kw):
        super().__init__(master, bg=CRT_BG, **kw)
        self.read_weight_cb = read_weight_cb
        self.on_stable = on_stable
        self._running = False
        self._samples = []
        self._stable = False
        self.anim = TargetLockAnimator(self.master)

        self.box = tk.Frame(self, bg=CRT_BG, highlightthickness=2, highlightbackground=CRT_ACC)
        self.box.place(relx=0.18, rely=0.18, relwidth=0.64, relheight=0.54)

        self.lbl = tk.Label(self.box, text="0.0 kg", bg=CRT_BG, fg=CRT_FG, font=(FONT[0], 48, "bold"))
        self.lbl.pack(expand=True)

<<<<<<< HEAD
    def _get_weight(self) -> float:
        try:
            # Usa el helper de la app para aplicar tara y decimales
            if hasattr(self.app, 'get_latest_weight'):
                return float(self.app.get_latest_weight())
        except Exception:
            pass
        return 0.0

    def _tick(self):
        w = self._get_weight()
        self._buf.append(w)
        try:
            dec = int(getattr(self.app, 'get_cfg', lambda: {})().get('decimals', 0))
        except Exception:
            dec = 0
        fmt = f"{{:.{max(0, min(3, dec))}f}} g"
        self.lbl.configure(text=fmt.format(w))
        stable = self._is_stable()
        self.stab.configure(text=("Estable" if stable else "Moviendo…"))
        if stable and not self._last_stable:
            self._beep()
        self._last_stable = stable
        self._tick_after = self.after(120, self._tick)
=======
        self.btn = tk.Button(self, text="Cerrar", command=self.close, bg=CRT_BG, fg=CRT_FG)
        self.btn.place(relx=0.86, rely=0.12)

    def open(self):
        if self._running: return
        self._running = True
        self._stable = False
        self._samples.clear()
        self.place(relx=0, rely=0, relwidth=1, relheight=1)
        self.after(0, self._loop_read)
>>>>>>> 9206998c

    def close(self):
        self._running = False
        self.place_forget()

    def _loop_read(self):
        if not self._running: return
        try:
            kg = float(self.read_weight_cb())
        except Exception:
<<<<<<< HEAD
            pass
=======
            kg = 0.0
        self.lbl.config(text=f"{kg:.1f} kg")
        self._samples.append(kg)
        if len(self._samples) > 12:
            self._samples.pop(0)
        self._check_stability()
        self.after(80, self._loop_read)

    def _check_stability(self):
        if self._stable: return
        if len(self._samples) < 8: return
        span = max(self._samples) - min(self._samples)
        if span <= 0.2:  # ~±100 g
            self._stable = True
            # animación breve de confirmación
            self.anim.run(label="Peso estabilizado")
            if callable(self.on_stable):
                try:
                    self.on_stable(self._samples[-1])
                except Exception:
                    pass
>>>>>>> 9206998c
<|MERGE_RESOLUTION|>--- conflicted
+++ resolved
@@ -1,19 +1,17 @@
 # bascula/ui/overlay_weight.py
 import tkinter as tk
 from tkinter import ttk
-from typing import Optional, Callable
+from collections import deque
+from bascula.ui.overlay_base import OverlayBase
+from bascula.ui.widgets import COL_CARD, COL_TEXT, COL_ACCENT, FS_HUGE, FS_TEXT
 
-from bascula.config.themes import T
-from bascula.ui.anim_target import TargetLockAnimator
 
-<<<<<<< HEAD
 class WeightOverlay(OverlayBase):
     """Overlay de peso en vivo con detección de estabilidad y beep."""
     def __init__(self, parent, app, **kwargs):
         super().__init__(parent, **kwargs)
         self.app = app
         self._buf = deque(maxlen=10)
-        self._last_stable = False
         self._tick_after = None
         c = self.content()
         c.configure(padx=18, pady=18)
@@ -24,61 +22,6 @@
         self.stab.pack(pady=(0, 6))
         btns = tk.Frame(c, bg=COL_CARD); btns.pack(pady=(6,0))
         tk.Button(btns, text="Cerrar", command=self.hide).pack(side='right')
-=======
-CRT_BG = T("bg", "#000000")
-CRT_FG = T("fg", "#00ff46")
-CRT_ACC = T("accent", "#00ff46")
-FONT = T("font", ("DejaVu Sans Mono", 12))
->>>>>>> 9206998c
-
-class WeightOverlay(tk.Frame):
-    """
-    Overlay de peso en vivo con barra de estabilidad.
-    Lanza animación breve al estabilizar.
-    """
-    def __init__(self, master, read_weight_cb: Callable[[], float], on_stable: Optional[Callable[[float], None]]=None, **kw):
-        super().__init__(master, bg=CRT_BG, **kw)
-        self.read_weight_cb = read_weight_cb
-        self.on_stable = on_stable
-        self._running = False
-        self._samples = []
-        self._stable = False
-        self.anim = TargetLockAnimator(self.master)
-
-        self.box = tk.Frame(self, bg=CRT_BG, highlightthickness=2, highlightbackground=CRT_ACC)
-        self.box.place(relx=0.18, rely=0.18, relwidth=0.64, relheight=0.54)
-
-        self.lbl = tk.Label(self.box, text="0.0 kg", bg=CRT_BG, fg=CRT_FG, font=(FONT[0], 48, "bold"))
-        self.lbl.pack(expand=True)
-
-<<<<<<< HEAD
-    def _get_weight(self) -> float:
-        try:
-            # Usa el helper de la app para aplicar tara y decimales
-            if hasattr(self.app, 'get_latest_weight'):
-                return float(self.app.get_latest_weight())
-        except Exception:
-            pass
-        return 0.0
-
-    def _tick(self):
-        w = self._get_weight()
-        self._buf.append(w)
-        try:
-            dec = int(getattr(self.app, 'get_cfg', lambda: {})().get('decimals', 0))
-        except Exception:
-            dec = 0
-        fmt = f"{{:.{max(0, min(3, dec))}f}} g"
-        self.lbl.configure(text=fmt.format(w))
-        stable = self._is_stable()
-        self.stab.configure(text=("Estable" if stable else "Moviendo…"))
-        if stable and not self._last_stable:
-            self._beep()
-        self._last_stable = stable
-        self._tick_after = self.after(120, self._tick)
-=======
-        self.btn = tk.Button(self, text="Cerrar", command=self.close, bg=CRT_BG, fg=CRT_FG)
-        self.btn.place(relx=0.86, rely=0.12)
 
     def open(self):
         if self._running: return
@@ -87,39 +30,39 @@
         self._samples.clear()
         self.place(relx=0, rely=0, relwidth=1, relheight=1)
         self.after(0, self._loop_read)
->>>>>>> 9206998c
 
     def close(self):
         self._running = False
         self.place_forget()
 
-    def _loop_read(self):
-        if not self._running: return
+    def _get_weight(self) -> float:
         try:
-            kg = float(self.read_weight_cb())
+            if self.app.reader and hasattr(self.app.reader, 'get_latest'):
+                return float(self.app.reader.get_latest())
         except Exception:
-<<<<<<< HEAD
             pass
-=======
-            kg = 0.0
-        self.lbl.config(text=f"{kg:.1f} kg")
-        self._samples.append(kg)
-        if len(self._samples) > 12:
-            self._samples.pop(0)
-        self._check_stability()
-        self.after(80, self._loop_read)
+        return 0.0
 
-    def _check_stability(self):
-        if self._stable: return
-        if len(self._samples) < 8: return
-        span = max(self._samples) - min(self._samples)
-        if span <= 0.2:  # ~±100 g
-            self._stable = True
-            # animación breve de confirmación
-            self.anim.run(label="Peso estabilizado")
-            if callable(self.on_stable):
-                try:
-                    self.on_stable(self._samples[-1])
-                except Exception:
-                    pass
->>>>>>> 9206998c
+    def _tick(self):
+        w = self._get_weight()
+        self._buf.append(w)
+        self.lbl.configure(text=f"{w:.0f} g")
+        stable = self._is_stable()
+        self.stab.configure(text=("Estable" if stable else "Moviendo…"))
+        if stable:
+            self._beep()
+        self._tick_after = self.after(120, self._tick)
+
+    def _is_stable(self) -> bool:
+        if len(self._buf) < self._buf.maxlen:
+            return False
+        arr = list(self._buf)
+        span = max(arr) - min(arr)
+        return span <= 2.0  # +/- 1g
+
+    def _beep(self):
+        try:
+            if hasattr(self.app, 'audio') and self.app.audio:
+                self.app.audio.play_event('stable')
+        except Exception:
+            pass
