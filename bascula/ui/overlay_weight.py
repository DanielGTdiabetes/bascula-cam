# bascula/ui/overlay_weight.py
from __future__ import annotations

import tkinter as tk
from collections import deque
from pathlib import Path
import json

from bascula.ui.overlay_base import OverlayBase
from bascula.ui.widgets import (
    COL_CARD, COL_TEXT, COL_ACCENT, COL_DANGER, FS_TEXT,
    BigButton, WeightLabel,
)
from bascula.domain.foods import load_foods


class WeightOverlay(OverlayBase):
    """Overlay de peso con estabilidad y sugerencia proactiva (visión)."""

    def __init__(self, parent, app, **kwargs):
        super().__init__(parent, **kwargs)
        self.app = app
        self._buf = deque(maxlen=10)
        self._tick_after = None
        self._vision_after = None
        self._stable = False
        self._last_detection = None
        self._foods = []
        self._aliases = {}

        c = self.content()
        c.configure(padx=18, pady=18)

        self.lbl = WeightLabel(c, bg=COL_CARD, fg=COL_ACCENT)
        self.lbl.pack(fill="x", padx=8, pady=8)

        self.stab = tk.Label(c, text="Moviendo...", bg=COL_CARD, fg=COL_TEXT, font=("DejaVu Sans", FS_TEXT))
        self.stab.pack(pady=(0, 12))

        # Sugerencia por visión (botón proactivo)
        self.suggestion_frame = tk.Frame(c, bg=COL_CARD)
        self.suggestion_frame.pack(fill="x", pady=(0, 12))

        btns = tk.Frame(c, bg=COL_CARD)
<<<<<<< HEAD
        btns.pack(fill="x", pady=(12, 0))
        BigButton(btns, text="Tara", command=self._on_tare).pack(
            side="left", expand=True, fill="x", padx=(0, 4)
        )
        BigButton(btns, text="Cerrar", command=self.hide, bg=COL_DANGER).pack(
            side="right", expand=True, fill="x", padx=(4, 0)
        )
=======
        btns.pack(fill="x", pady=(6, 0))
        BigButton(btns, text="Tara", command=self._on_tare).pack(side="left", expand=True, fill="x", padx=(0,4))
        BigButton(btns, text="Cerrar", command=self.hide, bg=COL_DANGER).pack(side="right", expand=True, fill="x", padx=(4,0))
>>>>>>> 2b84cc39

    # --- lifecycle ---
    def _open(self):
        if getattr(self, "_running", False):
            return
        self._running = True
        self._stable = False
        self._buf.clear()
        self._last_detection = None
        # Cargar foods y alias
        try:
            self._foods = load_foods()
        except Exception:
            self._foods = []
        try:
            p = Path.home() / ".config" / "bascula" / "vision_aliases.json"
            self._aliases = json.loads(p.read_text(encoding="utf-8")) if p.exists() else {}
        except Exception:
            self._aliases = {}
        self._clear_suggestion()

        self.after(0, self._tick)
        # Iniciar visión si está activada
        try:
            if bool(getattr(self.app, "get_cfg", lambda: {})().get("vision_autosuggest_enabled", False)):
                self.after(400, self._vision_loop)
        except Exception:
            pass

    def _close(self):
        self._running = False
        try:
            if self._tick_after:
                self.after_cancel(self._tick_after)
        except Exception:
            pass
        try:
            if self._vision_after:
                self.after_cancel(self._vision_after)
        except Exception:
            pass
        self._tick_after = None
        self._vision_after = None
        self._clear_suggestion()

    def show(self):
        self._open()
        return super().show()

    def hide(self):
        self._close()
        return super().hide()

    def _on_tare(self):
        try:
            reader = self.app.get_reader() if hasattr(self.app, "get_reader") else getattr(self.app, "reader", None)
            tare = self.app.get_tare() if hasattr(self.app, "get_tare") else getattr(self.app, "tare", None)
            if reader and tare:
                if hasattr(reader, "send_command"):
                    try:
                        reader.send_command("T")
                    except Exception:
                        pass
                current_raw = reader.get_latest() if hasattr(reader, "get_latest") else None
                if current_raw is not None:
                    tare.set_tare(current_raw)
        except Exception:
            pass

    # Mantener compatibilidad con código antiguo
    def open(self):  # pragma: no cover - alias
        return self.show()

    def close(self):  # pragma: no cover - alias
        return self.hide()

    # --- helpers ---
    def _get_weight(self) -> float:
        # Preferir app.get_latest_weight() para tener tara aplicada
        try:
            if hasattr(self.app, "get_latest_weight"):
                return float(self.app.get_latest_weight())
        except Exception:
            pass
        try:
            if self.app.reader and hasattr(self.app.reader, "get_latest"):
                return float(self.app.reader.get_latest())
        except Exception:
            pass
        return 0.0

    def _is_stable(self) -> bool:
        if len(self._buf) < self._buf.maxlen:
            return False
        arr = list(self._buf)
        span = max(arr) - min(arr)
        return span <= 2.0  # +/- 1 g

    def _beep(self):
        try:
            if getattr(self.app, "audio", None):
                self.app.audio.play_event("stable")
        except Exception:
            pass

    # --- loops ---
    def _tick(self):
        w = self._get_weight()
        self._buf.append(w)
        try:
            self.lbl.configure(text=f"{w:.0f}g")
        except Exception:
            self.lbl.configure(text=f"{w}g")
        was_stable = self._stable
        is_stable = self._is_stable()
        self._stable = is_stable
        self.stab.configure(text=("Estable" if is_stable else "Moviendo..."))
        if is_stable and not was_stable:
            self._beep()
            # Limpiar sugerencia previa en transición
            self._clear_suggestion()
        self._tick_after = self.after(120, self._tick)

    def _vision_loop(self):
        try:
            if not getattr(self, "_running", False):
                return
            vs = getattr(self.app, "vision_service", None)
            cam = getattr(self.app, "camera", None)
            if not vs or not cam or not hasattr(cam, "grab_frame"):
                self._vision_after = self.after(1200, self._vision_loop)
                return
            try:
                min_w = float(self.app.get_cfg().get("vision_min_weight_g", 20) or 20)
            except Exception:
                min_w = 20.0
            if self._stable and self._get_weight() >= min_w:
                img = cam.grab_frame()
                if img is not None:
                    res = vs.classify_image(img)
                    if res and res != self._last_detection:
                        self._last_detection = res
                        label, _ = res
                        self._show_suggestion(label)
            self._vision_after = self.after(800, self._vision_loop)
        except Exception:
            try:
                self._vision_after = self.after(1200, self._vision_loop)
            except Exception:
                pass

    # --- UI: sugerencia ---
    def _clear_suggestion(self):
        try:
            for w in list(self.suggestion_frame.winfo_children()):
                w.destroy()
        except Exception:
            pass

    def _show_suggestion(self, raw_label: str):
        self._clear_suggestion()
        label = (raw_label or "").strip()
        # Aplicar alias opcional (archivo JSON en ~/.config/bascula/vision_aliases.json)
        try:
            alias = (self._aliases.get(label.lower()) or self._aliases.get(label)) if isinstance(self._aliases, dict) else None
        except Exception:
            alias = None
        name = str(alias or label)
        food = self._find_food_by_name(name)
        if not food:
            return

        def _add():
            weight = max(0.0, float(self._get_weight()))
            if weight <= 0:
                return
            item = {
                "name": food.name,
                "grams": weight,
                "kcal": (food.kcal / 100.0) * weight,
                "carbs": (food.carbs / 100.0) * weight,
                "protein": (food.protein / 100.0) * weight,
                "fat": (food.fat / 100.0) * weight,
            }
            # Delegar en FocusScreen si tiene hook
            try:
                if hasattr(self.master, "_on_add_food"):
                    self.master._on_add_food(item)
            except Exception:
                pass
            self._clear_suggestion()

        try:
            txt = f"¿Añadir {food.name}?"
            BigButton(self.suggestion_frame, text=txt, command=_add, bg=COL_ACCENT, small=True).pack(fill="x")
        except Exception:
            pass

    def _find_food_by_name(self, name: str):
        n = (name or "").strip().lower()
        if not n:
            return None
        for f in (self._foods or []):
            try:
                fn = f.name.lower()
                if fn.startswith(n) or n.startswith(fn):
                    return f
            except Exception:
                pass
        for f in (self._foods or []):
            try:
                fn = f.name.lower()
                if n in fn or fn in n:
                    return f
            except Exception:
                pass
        return None
<|MERGE_RESOLUTION|>--- conflicted
+++ resolved
@@ -42,7 +42,7 @@
         self.suggestion_frame.pack(fill="x", pady=(0, 12))
 
         btns = tk.Frame(c, bg=COL_CARD)
-<<<<<<< HEAD
+        codex/increase-weight-value-size-and-add-tare-button-f4wprc
         btns.pack(fill="x", pady=(12, 0))
         BigButton(btns, text="Tara", command=self._on_tare).pack(
             side="left", expand=True, fill="x", padx=(0, 4)
@@ -50,11 +50,8 @@
         BigButton(btns, text="Cerrar", command=self.hide, bg=COL_DANGER).pack(
             side="right", expand=True, fill="x", padx=(4, 0)
         )
-=======
-        btns.pack(fill="x", pady=(6, 0))
-        BigButton(btns, text="Tara", command=self._on_tare).pack(side="left", expand=True, fill="x", padx=(0,4))
-        BigButton(btns, text="Cerrar", command=self.hide, bg=COL_DANGER).pack(side="right", expand=True, fill="x", padx=(4,0))
->>>>>>> 2b84cc39
+        
+        main
 
     # --- lifecycle ---
     def _open(self):
