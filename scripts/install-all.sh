--- conflicted
+++ resolved
@@ -792,7 +792,7 @@
 # Carpeta de voces del sistema
 install -d -m 0755 /opt/piper/models
 
-<<<<<<< HEAD
+
 # Descarga voces desde cualquiera de los Releases del repositorio
 GH_API="https://api.github.com/repos/DanielGTdiabetes/bascula-cam/releases"
 GH_JSON="$(curl -fsSL "$GH_API" 2>/dev/null || true)"
@@ -813,21 +813,7 @@
     else
       warn "No encontré $f en GitHub Release (saltando)"
     fi
-=======
-# Descarga voces desde el último Release del repositorio
-
-GH_API="https://api.github.com/repos/DanielGTdiabetes/bascula-cam/releases/latest"
-GH_JSON="$(curl -fsSL "$GH_API" 2>/dev/null || true)"
-
-GH_BASE="https://github.com/DanielGTdiabetes/bascula-cam/releases/latest/download"
-
-for f in \
-  es_ES-mls_10246-medium.onnx es_ES-mls_10246-medium.onnx.json \
-  es_ES-sharvard-medium.onnx  es_ES-sharvard-medium.onnx.json
-do
-  if [ ! -s "/opt/piper/models/$f" ]; then
-
->>>>>>> df48e99b
+
   fi
 done
 echo "[ok  ] Voces Piper listas"
